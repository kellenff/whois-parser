--- conflicted
+++ resolved
@@ -60,23 +60,13 @@
 
 
 func TestWhoisParser(t *testing.T) {
-<<<<<<< HEAD
-    _, err := Parser("not found")
+    _, err := Parse("not found")
     assertHasError(t, err)
     assertStringEqual(t, fmt.Sprintf("%s", err), "Domain is not found.")
 
-    _, err = Parser("WHOIS LIMIT EXCEEDED - SEE WWW.PIR.ORG/WHOIS FOR DETAILS")
+    _, err = Parse("WHOIS LIMIT EXCEEDED - SEE WWW.PIR.ORG/WHOIS FOR DETAILS")
     assertHasError(t, err)
     assertStringEqual(t, fmt.Sprintf("%s", err), "Domain whois data invalid.")
-=======
-    _, err := Parse("not found")
-    assert.NotEqual(t, err, nil)
-    assert.Equal(t, fmt.Sprintf("%s", err), "Domain is not found.")
-
-    _, err = Parse("WHOIS LIMIT EXCEEDED - SEE WWW.PIR.ORG/WHOIS FOR DETAILS")
-    assert.NotEqual(t, err, nil)
-    assert.Equal(t, fmt.Sprintf("%s", err), "Domain whois data invalid.")
->>>>>>> 0c255d82
 
     dirs, err := ioutil.ReadDir("./examples/")
     assertNotError(t, err)
@@ -91,24 +81,14 @@
             continue
         }
 
-<<<<<<< HEAD
-        whois_info, err := Parser(whois_raw)
-        assertNotError(t, err)
-=======
         whois_info, err := Parse(whois_raw)
-        assert.Equal(t, err, nil)
->>>>>>> 0c255d82
 
         if domain == "mjj.com" {
             assertNotEmpty(t, whois_info.Registrar.RegistrarID)
         }
-<<<<<<< HEAD
-        if domain_ext != "museum" && domain_ext != "at" && domain_ext != "int" {
+
+        if domain_ext != "museum" && domain_ext != "at" && domain_ext != "int" && domain_ext != "jp" {
             assertNotEmpty(t, whois_info.Registrar.RegistrarName)
-=======
-        if domain_ext != "museum" && domain_ext != "at" && domain_ext != "int" && domain_ext != "jp" {
-            assert.NotEqual(t, whois_info.Registrar.RegistrarName, "", domain)
->>>>>>> 0c255d82
         }
         if domain_ext == "com" {
             assertNotEmpty(t, whois_info.Registrar.WhoisServer)
@@ -119,15 +99,12 @@
         if domain == "mjj.com" {
             assertNotEmpty(t, whois_info.Registrar.DomainId)
         }
-<<<<<<< HEAD
+
         assertNotEmpty(t, whois_info.Registrar.DomainName)
-=======
-        assert.NotEqual(t, whois_info.Registrar.DomainName, "", domain)
->>>>>>> 0c255d82
         if domain_ext != "at" && domain_ext != "kr" && domain_ext != "int" {
             assertNotEmpty(t, whois_info.Registrar.DomainStatus)
         }
-        if domain_ext != "au" && domain_ext != "at" && domain_ext != "int" {
+        if domain_ext != "au" && domain_ext != "at" && domain_ext != "int" && domain_ext != "jp" {
             assertNotEmpty(t, whois_info.Registrar.CreatedDate)
         }
         if domain_ext != "cn" && domain_ext != "ru" && domain_ext != "su" && domain_ext != "hk" {
